--- conflicted
+++ resolved
@@ -19,23 +19,20 @@
 
 import android.content.Context;
 import android.content.SharedPreferences;
-<<<<<<< HEAD
-import android.support.annotation.NonNull;
-import android.support.annotation.Nullable;
-import android.text.TextUtils;
-=======
 import android.content.SharedPreferences.Editor;
 import android.os.SystemClock;
->>>>>>> 41d28230
 import android.util.Log;
 
-import org.thoughtcrime.securesms.util.Base64;
-import org.thoughtcrime.securesms.util.Util;
-import org.whispersystems.libsignal.InvalidKeyException;
-import org.whispersystems.libsignal.ecc.Curve;
-import org.whispersystems.libsignal.ecc.ECKeyPair;
-import org.whispersystems.libsignal.ecc.ECPrivateKey;
-import org.whispersystems.libsignal.ecc.ECPublicKey;
+import org.whispersystems.textsecure.crypto.InvalidKeyException;
+import org.whispersystems.textsecure.crypto.MasterCipher;
+import org.whispersystems.textsecure.crypto.MasterSecret;
+import org.whispersystems.textsecure.crypto.PublicKey;
+import org.whispersystems.textsecure.crypto.ecc.Curve;
+import org.whispersystems.textsecure.crypto.ecc.ECKeyPair;
+import org.whispersystems.textsecure.crypto.ecc.ECPrivateKey;
+import org.whispersystems.textsecure.crypto.ecc.ECPublicKey;
+import org.whispersystems.textsecure.util.Base64;
+import org.whispersystems.textsecure.util.Util;
 
 import java.io.IOException;
 import java.security.GeneralSecurityException;
@@ -64,6 +61,8 @@
   public static final String UNENCRYPTED_PASSPHRASE  = "unencrypted";
   public static final String PREFERENCES_NAME        = "SecureSMS-Preferences";
 
+  private static final String ASYMMETRIC_LOCAL_PUBLIC_NIST  = "asymmetric_master_secret_public";
+  private static final String ASYMMETRIC_LOCAL_PRIVATE_NIST = "asymmetric_master_secret_private";
   private static final String ASYMMETRIC_LOCAL_PUBLIC_DJB   = "asymmetric_master_secret_curve25519_public";
   private static final String ASYMMETRIC_LOCAL_PRIVATE_DJB  = "asymmetric_master_secret_curve25519_private";
   private static final String GENERATED_ITERATION_COUNT     = "key_iterations_count";
@@ -74,20 +73,10 @@
                                                           String newPassphrase)
   {
     try {
-      byte[] combinedSecrets = Util.combine(masterSecret.getEncryptionKey().getEncoded(),
-                                            masterSecret.getMacKey().getEncoded());
-
-      byte[] encryptionSalt               = generateSalt();
-      int    iterations                   = generateIterationCount(newPassphrase, encryptionSalt);
-      byte[] encryptedMasterSecret        = encryptWithPassphrase(encryptionSalt, iterations, combinedSecrets, newPassphrase);
-      byte[] macSalt                      = generateSalt();
-      byte[] encryptedAndMacdMasterSecret = macWithPassphrase(macSalt, iterations, encryptedMasterSecret, newPassphrase);
-
-      save(context, "encryption_salt", encryptionSalt);
-      save(context, "mac_salt", macSalt);
-      save(context, "passphrase_iterations", iterations);
-      save(context, "master_secret", encryptedAndMacdMasterSecret);
-      save(context, "passphrase_initialized", true);
+      byte[] combinedSecrets = combineSecrets(masterSecret.getEncryptionKey().getEncoded(),
+                                              masterSecret.getMacKey().getEncoded());
+
+      encryptWithPassphraseAndSave(context, combinedSecrets, newPassphrase);
 
       return masterSecret;
     } catch (GeneralSecurityException gse) {
@@ -111,13 +100,10 @@
   {
     try {
       byte[] encryptedAndMacdMasterSecret = retrieve(context, "master_secret");
-      byte[] macSalt                      = retrieve(context, "mac_salt");
-      int    iterations                   = retrieve(context, "passphrase_iterations", 100);
-      byte[] encryptedMasterSecret        = verifyMac(macSalt, iterations, encryptedAndMacdMasterSecret, passphrase);
-      byte[] encryptionSalt               = retrieve(context, "encryption_salt");
-      byte[] combinedSecrets              = decryptWithPassphrase(encryptionSalt, iterations, encryptedMasterSecret, passphrase);
-      byte[] encryptionSecret             = Util.split(combinedSecrets, 16, 20)[0];
-      byte[] macSecret                    = Util.split(combinedSecrets, 16, 20)[1];
+      byte[] encryptedMasterSecret        = verifyMac(context, encryptedAndMacdMasterSecret, passphrase);
+      byte[] combinedSecrets              = decryptWithPassphrase(context, encryptedMasterSecret, passphrase);
+      byte[] encryptionSecret             = getEncryptionSecret(combinedSecrets);
+      byte[] macSecret                    = getMacSecret(combinedSecrets);
 
       return new MasterSecret(new SecretKeySpec(encryptionSecret, "AES"),
                               new SecretKeySpec(macSecret, "HmacSHA1"));
@@ -130,15 +116,25 @@
     }
   }
 
-  public static AsymmetricMasterSecret getAsymmetricMasterSecret(@NonNull  Context context,
-                                                                 @Nullable MasterSecret masterSecret)
-  {
-    try {
+  public static AsymmetricMasterSecret getAsymmetricMasterSecret(Context context,
+                                                                 MasterSecret masterSecret)
+  {
+    try {
+      byte[] nistPublicBytes  = retrieve(context, ASYMMETRIC_LOCAL_PUBLIC_NIST);
       byte[] djbPublicBytes   = retrieve(context, ASYMMETRIC_LOCAL_PUBLIC_DJB);
+
+      byte[] nistPrivateBytes = retrieve(context, ASYMMETRIC_LOCAL_PRIVATE_NIST);
       byte[] djbPrivateBytes  = retrieve(context, ASYMMETRIC_LOCAL_PRIVATE_DJB);
 
-      ECPublicKey  djbPublicKey  = null;
-      ECPrivateKey djbPrivateKey = null;
+      ECPublicKey  nistPublicKey  = null;
+      ECPublicKey  djbPublicKey   = null;
+
+      ECPrivateKey nistPrivateKey = null;
+      ECPrivateKey djbPrivateKey  = null;
+
+      if (nistPublicBytes != null) {
+        nistPublicKey = new PublicKey(nistPublicBytes, 0).getKey();
+      }
 
       if (djbPublicBytes != null) {
         djbPublicKey = Curve.decodePoint(djbPublicBytes, 0);
@@ -147,14 +143,20 @@
       if (masterSecret != null) {
         MasterCipher masterCipher = new MasterCipher(masterSecret);
 
+        if (nistPrivateBytes != null) {
+          nistPrivateKey = masterCipher.decryptKey(Curve.NIST_TYPE, nistPrivateBytes);
+        }
+
         if (djbPrivateBytes != null) {
-          djbPrivateKey = masterCipher.decryptKey(djbPrivateBytes);
+          djbPrivateKey = masterCipher.decryptKey(Curve.DJB_TYPE, djbPrivateBytes);
         }
       }
 
-      return new AsymmetricMasterSecret(djbPublicKey, djbPrivateKey);
-    } catch (InvalidKeyException | IOException ike) {
+      return new AsymmetricMasterSecret(djbPublicKey, djbPrivateKey, nistPublicKey, nistPrivateKey);
+    } catch (InvalidKeyException ike) {
       throw new AssertionError(ike);
+    } catch (IOException e) {
+      throw new AssertionError(e);
     }
   }
 
@@ -162,33 +164,24 @@
                                                                       MasterSecret masterSecret)
   {
     MasterCipher masterCipher = new MasterCipher(masterSecret);
-    ECKeyPair    keyPair      = Curve.generateKeyPair();
+    ECKeyPair    keyPair      = Curve.generateKeyPairForType(Curve.DJB_TYPE);
 
     save(context, ASYMMETRIC_LOCAL_PUBLIC_DJB, keyPair.getPublicKey().serialize());
     save(context, ASYMMETRIC_LOCAL_PRIVATE_DJB, masterCipher.encryptKey(keyPair.getPrivateKey()));
 
-    return new AsymmetricMasterSecret(keyPair.getPublicKey(), keyPair.getPrivateKey());
+    return new AsymmetricMasterSecret(keyPair.getPublicKey(), keyPair.getPrivateKey(), null, null);
   }
 
   public static MasterSecret generateMasterSecret(Context context, String passphrase) {
     try {
       byte[] encryptionSecret             = generateEncryptionSecret();
       byte[] macSecret                    = generateMacSecret();
-      byte[] masterSecret                 = Util.combine(encryptionSecret, macSecret);
-      byte[] encryptionSalt               = generateSalt();
-      int    iterations                   = generateIterationCount(passphrase, encryptionSalt);
-      byte[] encryptedMasterSecret        = encryptWithPassphrase(encryptionSalt, iterations, masterSecret, passphrase);
-      byte[] macSalt                      = generateSalt();
-      byte[] encryptedAndMacdMasterSecret = macWithPassphrase(macSalt, iterations, encryptedMasterSecret, passphrase);
-
-      save(context, "encryption_salt", encryptionSalt);
-      save(context, "mac_salt", macSalt);
-      save(context, "passphrase_iterations", iterations);
-      save(context, "master_secret", encryptedAndMacdMasterSecret);
-      save(context, "passphrase_initialized", true);
+      byte[] masterSecret                 = combineSecrets(encryptionSecret, macSecret);
+
+      encryptWithPassphraseAndSave(context, masterSecret, passphrase);
 
       return new MasterSecret(new SecretKeySpec(encryptionSecret, "AES"),
-                              new SecretKeySpec(macSecret, "HmacSHA1"));
+			      new SecretKeySpec(macSecret, "HmacSHA1"));
     } catch (GeneralSecurityException e) {
       Log.w("keyutil", e);
       return null;
@@ -197,7 +190,10 @@
 
   public static boolean hasAsymmericMasterSecret(Context context) {
     SharedPreferences settings = context.getSharedPreferences(PREFERENCES_NAME, 0);
-    return settings.contains(ASYMMETRIC_LOCAL_PUBLIC_DJB);
+
+    return
+        settings.contains(ASYMMETRIC_LOCAL_PUBLIC_NIST) ||
+        settings.contains(ASYMMETRIC_LOCAL_PUBLIC_DJB);
   }
 
   public static boolean isPassphraseInitialized(Context context) {
@@ -205,34 +201,48 @@
     return preferences.getBoolean("passphrase_initialized", false);
   }
 
-  private static void save(Context context, String key, int value) {
-    if (!context.getSharedPreferences(PREFERENCES_NAME, 0)
-                .edit()
-                .putInt(key, value)
-                .commit())
-    {
-      throw new AssertionError("failed to save a shared pref in MasterSecretUtil");
-    }
+  private static void encryptWithPassphraseAndSave(Context context, byte[] masterSecret, String passphrase) throws GeneralSecurityException {
+    byte[] encryptedMasterSecret        = encryptWithPassphrase(context, masterSecret, passphrase);
+    byte[] encryptedAndMacdMasterSecret = macWithPassphrase(context, encryptedMasterSecret, passphrase);
+
+    save(context, "master_secret", encryptedAndMacdMasterSecret);
+    save(context, "passphrase_initialized", true);
+  }
+
+  private static byte[] getEncryptionSecret(byte[] combinedSecrets) {
+    byte[] encryptionSecret = new byte[16];
+    System.arraycopy(combinedSecrets, 0, encryptionSecret, 0, encryptionSecret.length);
+    return encryptionSecret;
+  }
+
+  private static byte[] getMacSecret(byte[] combinedSecrets) {
+    byte[] macSecret = new byte[20];
+    System.arraycopy(combinedSecrets, 16, macSecret, 0, macSecret.length);
+    return macSecret;
+  }
+
+  private static byte[] combineSecrets(byte[] encryptionSecret, byte[] macSecret) {
+    byte[] combinedSecret = new byte[encryptionSecret.length + macSecret.length];
+    System.arraycopy(encryptionSecret, 0, combinedSecret, 0, encryptionSecret.length);
+    System.arraycopy(macSecret, 0, combinedSecret, encryptionSecret.length, macSecret.length);
+
+    return combinedSecret;
   }
 
   private static void save(Context context, String key, byte[] value) {
-    if (!context.getSharedPreferences(PREFERENCES_NAME, 0)
-                .edit()
-                .putString(key, Base64.encodeBytes(value))
-                .commit())
-    {
-      throw new AssertionError("failed to save a shared pref in MasterSecretUtil");
-    }
+    SharedPreferences settings = context.getSharedPreferences(PREFERENCES_NAME, 0);
+    Editor editor              = settings.edit();
+
+    editor.putString(key, Base64.encodeBytes(value));
+    editor.commit();
   }
 
   private static void save(Context context, String key, boolean value) {
-    if (!context.getSharedPreferences(PREFERENCES_NAME, 0)
-                .edit()
-                .putBoolean(key, value)
-                .commit())
-    {
-      throw new AssertionError("failed to save a shared pref in MasterSecretUtil");
-    }
+    SharedPreferences settings = context.getSharedPreferences(PREFERENCES_NAME, 0);
+    Editor editor              = settings.edit();
+
+    editor.putBoolean(key, value);
+    editor.commit();
   }
 
   private static void save(Context context, String key, int value) {
@@ -247,13 +257,8 @@
     SharedPreferences settings = context.getSharedPreferences(PREFERENCES_NAME, 0);
     String encodedValue        = settings.getString(key, "");
 
-    if (TextUtils.isEmpty(encodedValue)) return null;
-    else                                 return Base64.decode(encodedValue);
-  }
-
-  private static int retrieve(Context context, String key, int defaultValue) throws IOException {
-    SharedPreferences settings = context.getSharedPreferences(PREFERENCES_NAME, 0);
-    return settings.getInt(key, defaultValue);
+    if (Util.isEmpty(encodedValue)) return null;
+    else                            return Base64.decode(encodedValue);
   }
 
   private static int getIterations(Context context, String passphrase, byte[] salt) {
@@ -322,86 +327,21 @@
     return salt;
   }
 
-<<<<<<< HEAD
-  private static int generateIterationCount(String passphrase, byte[] salt) {
-    int TARGET_ITERATION_TIME     = 50;   //ms
-    int MINIMUM_ITERATION_COUNT   = 100;   //default for low-end devices
-    int BENCHMARK_ITERATION_COUNT = 10000; //baseline starting iteration count
-
-    try {
-      PBEKeySpec       keyspec = new PBEKeySpec(passphrase.toCharArray(), salt, BENCHMARK_ITERATION_COUNT);
-      SecretKeyFactory skf     = SecretKeyFactory.getInstance("PBEWITHSHA1AND128BITAES-CBC-BC");
-
-      long startTime = System.currentTimeMillis();
-      skf.generateSecret(keyspec);
-      long finishTime = System.currentTimeMillis();
-
-      int scaledIterationTarget = (int) (((double)BENCHMARK_ITERATION_COUNT / (double)(finishTime - startTime)) * TARGET_ITERATION_TIME);
-
-      if (scaledIterationTarget < MINIMUM_ITERATION_COUNT) return MINIMUM_ITERATION_COUNT;
-      else                                                 return scaledIterationTarget;
-    } catch (NoSuchAlgorithmException e) {
-      Log.w("MasterSecretUtil", e);
-      return MINIMUM_ITERATION_COUNT;
-    } catch (InvalidKeySpecException e) {
-      Log.w("MasterSecretUtil", e);
-      return MINIMUM_ITERATION_COUNT;
-    }
-  }
-
-  private static SecretKey getKeyFromPassphrase(String passphrase, byte[] salt, int iterations)
-      throws GeneralSecurityException
-  {
-    PBEKeySpec keyspec    = new PBEKeySpec(passphrase.toCharArray(), salt, iterations);
-=======
   private static SecretKey getKeyFromPassphrase(Context context, String passphrase, byte[] salt) throws GeneralSecurityException {
     PBEKeySpec keyspec    = new PBEKeySpec(passphrase.toCharArray(), salt, getIterations(context, passphrase, salt));
->>>>>>> 41d28230
     SecretKeyFactory skf  = SecretKeyFactory.getInstance("PBEWITHSHA1AND128BITAES-CBC-BC");
 
     return skf.generateSecret(keyspec);
   }
 
-<<<<<<< HEAD
-  private static Cipher getCipherFromPassphrase(String passphrase, byte[] salt, int iterations, int opMode)
-      throws GeneralSecurityException
-  {
-    SecretKey key    = getKeyFromPassphrase(passphrase, salt, iterations);
-    Cipher    cipher = Cipher.getInstance(key.getAlgorithm());
-    cipher.init(opMode, key, new PBEParameterSpec(salt, iterations));
-=======
   private static Cipher getCipherFromPassphrase(Context context, String passphrase, byte[] salt, int opMode) throws GeneralSecurityException {
     SecretKey key              = getKeyFromPassphrase(context, passphrase, salt);
     Cipher cipher              = Cipher.getInstance(key.getAlgorithm());
     cipher.init(opMode, key, new PBEParameterSpec(salt, getIterations(context, passphrase, salt)));
->>>>>>> 41d28230
 
     return cipher;
   }
 
-<<<<<<< HEAD
-  private static byte[] encryptWithPassphrase(byte[] encryptionSalt, int iterations, byte[] data, String passphrase)
-      throws GeneralSecurityException
-  {
-    Cipher cipher = getCipherFromPassphrase(passphrase, encryptionSalt, iterations, Cipher.ENCRYPT_MODE);
-    return cipher.doFinal(data);
-  }
-
-  private static byte[] decryptWithPassphrase(byte[] encryptionSalt, int iterations, byte[] data, String passphrase)
-      throws GeneralSecurityException, IOException
-  {
-    Cipher cipher = getCipherFromPassphrase(passphrase, encryptionSalt, iterations, Cipher.DECRYPT_MODE);
-    return cipher.doFinal(data);
-  }
-
-  private static Mac getMacForPassphrase(String passphrase, byte[] salt, int iterations)
-      throws GeneralSecurityException
-  {
-    SecretKey     key     = getKeyFromPassphrase(passphrase, salt, iterations);
-    byte[]        pbkdf2  = key.getEncoded();
-    SecretKeySpec hmacKey = new SecretKeySpec(pbkdf2, "HmacSHA1");
-    Mac           hmac    = Mac.getInstance("HmacSHA1");
-=======
   private static byte[] encryptWithPassphrase(Context context, byte[] data, String passphrase) throws GeneralSecurityException {
     byte[] encryptionSalt = generateSalt();
     Cipher cipher         = getCipherFromPassphrase(context, passphrase, encryptionSalt, Cipher.ENCRYPT_MODE);
@@ -422,20 +362,14 @@
     byte[] pbkdf2              = key.getEncoded();
     SecretKeySpec hmacKey      = new SecretKeySpec(pbkdf2, "HmacSHA1");
     Mac hmac                   = Mac.getInstance("HmacSHA1");
->>>>>>> 41d28230
     hmac.init(hmacKey);
 
     return hmac;
   }
 
-<<<<<<< HEAD
-  private static byte[] verifyMac(byte[] macSalt, int iterations, byte[] encryptedAndMacdData, String passphrase) throws InvalidPassphraseException, GeneralSecurityException, IOException {
-    Mac hmac        = getMacForPassphrase(passphrase, macSalt, iterations);
-=======
   private static byte[] verifyMac(Context context, byte[] encryptedAndMacdData, String passphrase) throws InvalidPassphraseException, GeneralSecurityException, IOException {
     byte[] macSalt  = retrieve(context, "mac_salt");
     Mac hmac        = getMacForPassphrase(context, passphrase, macSalt);
->>>>>>> 41d28230
 
     byte[] encryptedData = new byte[encryptedAndMacdData.length - hmac.getMacLength()];
     System.arraycopy(encryptedAndMacdData, 0, encryptedData, 0, encryptedData.length);
@@ -449,20 +383,16 @@
     else                                   throw new InvalidPassphraseException("MAC Error");
   }
 
-<<<<<<< HEAD
-  private static byte[] macWithPassphrase(byte[] macSalt, int iterations, byte[] data, String passphrase) throws GeneralSecurityException {
-    Mac hmac       = getMacForPassphrase(passphrase, macSalt, iterations);
-=======
   private static byte[] macWithPassphrase(Context context, byte[] data, String passphrase) throws GeneralSecurityException {
     byte[] macSalt = generateSalt();
     Mac hmac       = getMacForPassphrase(context, passphrase, macSalt);
->>>>>>> 41d28230
     byte[] mac     = hmac.doFinal(data);
     byte[] result  = new byte[data.length + mac.length];
 
     System.arraycopy(data, 0, result, 0, data.length);
     System.arraycopy(mac,  0, result, data.length, mac.length);
 
+    save(context, "mac_salt", macSalt);
     return result;
   }
 }